import en from './en';
import de from './de';
import es from './es';
import hu from './hu';
import fr from './fr';
import pt from './pt';
import uk from './uk';
<<<<<<< HEAD
import eo from './eo';
=======
import fi from './fi';
>>>>>>> d13d1699

const locales = {
  en,
  de,
  es,
  hu,
  fr,
  pt,
  uk,
<<<<<<< HEAD
  eo
=======
  fi
>>>>>>> d13d1699
};

export default function getMessagesForLocale (locale) {
  return locales[locale];
};<|MERGE_RESOLUTION|>--- conflicted
+++ resolved
@@ -5,11 +5,8 @@
 import fr from './fr';
 import pt from './pt';
 import uk from './uk';
-<<<<<<< HEAD
+import fi from './fi';
 import eo from './eo';
-=======
-import fi from './fi';
->>>>>>> d13d1699
 
 const locales = {
   en,
@@ -19,11 +16,8 @@
   fr,
   pt,
   uk,
-<<<<<<< HEAD
+  fi,
   eo
-=======
-  fi
->>>>>>> d13d1699
 };
 
 export default function getMessagesForLocale (locale) {
